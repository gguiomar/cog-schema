--- conflicted
+++ resolved
@@ -8,8 +8,8 @@
 from datetime import datetime
 from typing import Dict
 from tqdm import tqdm
-import re
-import torch
+
+from tasks.VSTtask import VSTtask
 
 class TaskManager:
     def __init__(self, agents=None, rounds=None, quadrants=None, n_simulations=10,
@@ -110,19 +110,7 @@
     def initialize_agent(self, agent_name):
         """Initialize an LLM agent with the specified model."""
         from agents.LLMagent import LLMagent  # Import here to avoid circular imports
-<<<<<<< HEAD
-
-=======
         
-        # Release memory of the previous agent if it exists
-        if hasattr(self, 'agent') and self.agent is not None:
-            print(f"Releasing memory for previous agent: {self.current_agent}")
-            self.agent.release_memory()
-        
-        # Reset agent state before initializing a new one
-        self.reset_agent() 
-        
->>>>>>> c88d4a98
         self.current_agent = agent_name
 
         # Check if this is a reasoning model - using the list from LLMagent
@@ -145,77 +133,7 @@
         self.reasoning_params = self.agent.get_reasoning_parameters()
 
         return self.agent
-<<<<<<< HEAD
-
-=======
-    
-    
-    def reset_agent(self):
-        """Reset the current agent and associated memory."""
-        self.agent = None
-        self.current_agent = None
-        self.is_reasoning_model = False
-        self.reasoning_params = None
-        self.conversation_history = ""
-        self.thinking_times = []  # Also reset thinking times list
-        if self.verbose:
-            tqdm.write("Agent and conversation history have been reset.")
-    
-    def build_prompt(self, available_cues: str, round_num: int, trial_num: int) -> str:
-        """Build prompt including conversation history and trial number."""
-        # Add the current round information with trial number
-        current_prompt = (
-            # f"Trial {trial_num + 1}, Round {round_num + 1}: Available cues {available_cues}. "
-            # f"Based on previous observations, choose one cue by responding with just the letter. You press <<"
-            # f"""
-            # Round {round_num + 1}: Active cues {available_cues}.
-            # The letter you choose is
-            # """
-            f"Round {round_num + 1} - Active cues {available_cues}.\n"
-            "The letter you choose is "
-        )
-        
-        return self.conversation_history + current_prompt
-        
-    def update_history(self, cues: str, choice: str, result: Optional[str], round_num: int, trial_num: int) -> None:
-        """Update conversation history with round results including trial number."""
-        result_text = result if result is not None else "Invalid choice"
-        # round_text = (
-        #     f"Round {round_num + 1}: Active cues {cues}. "
-        #     f"You chose cue {choice} and saw {result_text}.\n"
-        # )
-        
-        round_text = (
-            f"Round {round_num + 1} "
-            f"You chose cue {choice} and saw {result_text}.\n"
-        )
-        
-        """Update conversation history with round results including trial number."""
-        # result_text = result if result is not None else "Invalid choice"
-        # round_text = (
-        #     f"Trial {trial_num + 1}, Round {round_num + 1}: Available cues {cues}. "
-        #     f"You chose {choice} and saw {result_text}.\n"
-        # )
-        self.conversation_history += round_text
-        
-    def get_final_prompt(self, num_quadrants: int, trial_num: int) -> str:
-        """Build final prompt for a trial including conversation history."""
-        quadrant_letters = [chr(65 + i) for i in range(num_quadrants)]
-        prompt = (
-            # self.conversation_history +
-            # f"Trial {trial_num + 1}: Based on all observed colors, which quadrant (1"
-            # f"{', ' + ', '.join(str(i) for i in range(2, num_quadrants + 1))}"
-            # ") do you think had the highest ratio of RED? "
-            # "You choose <<"
-            self.conversation_history +
-            f"Trial {trial_num + 1}: Based on all observed colors, which quadrant letter ("
-            f"{', '.join(quadrant_letters)}"
-            ") do you think had the highest ratio of RED? "
-            "The letter you choose is "
-        )
-        return prompt
-    
->>>>>>> c88d4a98
+
     def run_single_trial(self, n_rounds: int, num_quadrants: int, trial_num: int) -> Dict:
         """
         Run a single trial of the VST task and return results.
@@ -275,7 +193,6 @@
                 tqdm.write(f"\n--- Trial {trial_num + 1}, Round {round_num + 1} ---")
 
             # Build and show prompt with accumulated history
-<<<<<<< HEAD
             prompt = self.task.get_intermediate_prompt()
 
             history_and_prompt = self.conversation_history + prompt
@@ -288,22 +205,8 @@
 
             # Get agent's choice and track round time
             round_start_time = time.time()
-            choice = self.agent.get_response(history_and_prompt)
-            self.task.update_answer(choice)
-=======
-            prompt = self.build_prompt(', '.join(available_cues), round_num, trial_num)
-            
-            #if self.verbose:
-                #tqdm.write("\nAccumulated prompt shown to LLM:")
-                #tqdm.write("--------------------")
-                #tqdm.write(prompt)
-                #tqdm.write("--------------------")
-            
-            # Get agent's choice and track round time
-            round_start_time = time.time()
-            #print(f'!!! {prompt} !!!')
+            print(f'!!! {prompt} !!!')
             choice = self.agent.get_response(prompt)
->>>>>>> c88d4a98
             round_time = time.time() - round_start_time
             self.task.round_time = round_time
             trial_stats['round_times'].append(round_time)
@@ -318,39 +221,12 @@
                     thinking_tokens = self.agent.last_thinking_tokens
                 self.thinking_times.append(thinking_time)
                 trial_stats['thinking_times'].append(thinking_time)
-<<<<<<< HEAD
-
-=======
             
-            # Get logit distribution for this round
-            raw_logits = self.agent.get_last_logits()
-            if raw_logits is not None:
-                cpu_logits = {}
-                for tok, prob in raw_logits.items():
-                    if isinstance(prob, torch.Tensor):
-                        # detach from graph and move to CPU
-                        cpu_logits[tok] = prob.detach().cpu().item()
-                    else:
-                        # already a float (or numpy), just cast
-                        cpu_logits[tok] = float(prob)
-                trial_stats['logits'].append(cpu_logits)
-                # drop the original to free any GPU memory
-                del raw_logits
-            
->>>>>>> c88d4a98
             if self.verbose:
                 #tqdm.write(f"\nLLM chose: {choice}")
                 if self.is_reasoning_model:
                     tqdm.write(f"Thinking time: {thinking_time:.2f} seconds")
-<<<<<<< HEAD
-
-=======
-                    if logits is not None:
-                        tqdm.write("Token probabilities:")
-                        for tok, prob in logits.items():
-                            tqdm.write(f"  {tok!r}: {prob:.4f}")
             
->>>>>>> c88d4a98
             # Process choice
             result = self.task.process_choice()
             self.task.update_result(result)
@@ -363,18 +239,12 @@
             # For reasoning models, add thinking tokens
             if self.is_reasoning_model and thinking_tokens:
                 round_stats['thinking_tokens'] = thinking_tokens
-<<<<<<< HEAD
-
-=======
             
-            
->>>>>>> c88d4a98
             trial_stats['rounds'].append(round_stats)
 
         # Get final answer
         if self.verbose:
             tqdm.write(f"\n=== Trial {trial_num + 1} Final Decision ===")
-<<<<<<< HEAD
 
         history_and_prompt = self.conversation_history + self.task.get_final_prompt()
 
@@ -400,52 +270,6 @@
                 tqdm.write(f"\n=== Trial {trial_num + 1} Results ===")
                 self.task.print_final_log()
 
-=======
-        
-        final_prompt = self.get_final_prompt(num_quadrants, trial_num)
-        
-        # if self.verbose:
-            #tqdm.write("\nFinal accumulated prompt shown to LLM:")
-            #tqdm.write("-------------------------")
-            #tqdm.write(final_prompt)
-            #tqdm.write("-------------------------")
-        
-        #print(f'!!! {final_prompt} !!!')
-        final_choice = self.agent.get_response(final_prompt)
-        
-        # Get logit distribution for final choice
-        # Get logit distribution for this round
-        raw_logits = self.agent.get_last_logits()
-        if raw_logits is not None:
-            cpu_logits = {}
-            for tok, prob in raw_logits.items():
-                if isinstance(prob, torch.Tensor):
-                    # detach from graph and move to CPU
-                    cpu_logits[tok] = prob.detach().cpu().item()
-                else:
-                    # already a float (or numpy), just cast
-                    cpu_logits[tok] = float(prob)
-            trial_stats['logits'].append(cpu_logits)
-            # drop the original to free any GPU memory
-            if self.verbose:
-                tqdm.write("\nFinal choice token probabilities:")
-                for tok, prob in raw_logits.items():
-                    tqdm.write(f"  {tok!r}: {prob:.4f}")
-                    
-            del raw_logits
-                
-        
-        if self.verbose:
-            tqdm.write(f"\nLLM's final choice: Quadrant {final_choice}")
-            tqdm.write(f"\n=== Trial {trial_num + 1} Results ===")
-            tqdm.write(f"Correct quadrant: {chr(64 + self.task.biased_quadrant + 1)}")
-            tqdm.write(f"LLM chose: {final_choice}")
-            tqdm.write(f"Success: {chr(64 + self.task.biased_quadrant + 1) == final_choice.upper()}")
-        
-        trial_stats['final_choice'] = final_choice
-        trial_stats['success'] = chr(64 + self.task.biased_quadrant + 1) == final_choice.upper()
-        
->>>>>>> c88d4a98
         return trial_stats
 
     def run_trials(self, n_rounds: int, num_quadrants: int) -> Dict:
@@ -1001,281 +825,5 @@
 
         # Set a flag to indicate plot has been generated
         self.plot_generated = True
-<<<<<<< HEAD
-=======
-        
-        return df
-    
-    def plot_results_from_logs(self, target_timestamp: str, target_quadrants: int, output_filename: str = None):
-        """
-        Reads existing log files, filters them by timestamp and quadrant count,
-        and creates a horizontal bar chart of aggregated results per model.
-
-        Parameters:
-        -----------
-        target_timestamp : str
-            The timestamp string to filter logs by (e.g., "20250420_170958").
-        target_quadrants : int
-            The number of quadrants to filter logs by.
-        output_filename : str, optional
-            Filename for the saved plot. If None, generates a default name.
-
-        Returns:
-        --------
-        pandas.DataFrame
-            DataFrame containing the aggregated results that were plotted, or empty if no logs found.
-        """
-        print(f"Generating plot from logs for timestamp '{target_timestamp}' and {target_quadrants} quadrants...")
-
-        aggregated_data = {}
-        log_files_processed = []
-
-        # Regex to parse filename components
-        filename_pattern = re.compile(
-            r"^(?P<agent>.+?)_"
-            r"(?P<rounds>\d+)r_"
-            r"(?P<quadrants>\d+)q_"
-            r"(?P<trials>\d+)t_"
-            r"(?P<timestamp>\d{8}_\d{6})\.json$"
-        )
-
-        # Ensure logs directory exists
-        if not os.path.exists(self.logs_dir) or not os.path.isdir(self.logs_dir):
-            print(f"Error: Logs directory '{self.logs_dir}' not found.")
-            return pd.DataFrame()
-
-        # Iterate through agent directories in the logs folder
-        for agent_dir in os.listdir(self.logs_dir):
-            agent_path = os.path.join(self.logs_dir, agent_dir)
-            if not os.path.isdir(agent_path):
-                continue
-
-            # Iterate through json files in the agent directory
-            for filename in os.listdir(agent_path):
-                match = filename_pattern.match(filename)
-                if not match:
-                    if self.verbose:
-                        print(f"Skipping file with unexpected format: {filename}")
-                    continue
-
-                file_info = match.groupdict()
-                file_quadrants = int(file_info['quadrants'])
-                file_timestamp = file_info['timestamp']
-                agent_name = file_info['agent'] # Use agent name from filename
-
-                # Filter by timestamp and quadrants
-                if file_timestamp == target_timestamp and file_quadrants == target_quadrants:
-                    log_files_processed.append(filename)
-                    file_path = os.path.join(agent_path, filename)
-                    try:
-                        with open(file_path, 'r') as f:
-                            data = json.load(f)
-
-                        # Extract success_rate from metrics
-                        metrics = data.get('metrics')
-                        if metrics and 'success_rate' in metrics:
-                            success_rate = metrics['success_rate']
-                            if agent_name not in aggregated_data:
-                                aggregated_data[agent_name] = {'success_rates': []}
-                            aggregated_data[agent_name]['success_rates'].append(success_rate)
-                        else:
-                             # Fallback: Try to calculate from raw_results if metrics missing/incomplete
-                             if 'raw_results' in data:
-                                 sim_success_rates = [sim.get('success_rate', 0) for sim in data.get('raw_results', [])]
-                                 if sim_success_rates:
-                                     avg_success_rate = np.mean(sim_success_rates)
-                                     if agent_name not in aggregated_data:
-                                         aggregated_data[agent_name] = {'success_rates': []}
-                                     aggregated_data[agent_name]['success_rates'].append(avg_success_rate)
-                                 else:
-                                     if self.verbose:
-                                         print(f"Warning: No success rate found in metrics or raw_results for {filename}")
-                             elif self.verbose:
-                                 print(f"Warning: No metrics block found for {filename}")
-
-
-                    except FileNotFoundError:
-                         if self.verbose:
-                            print(f"Warning: Log file {file_path} not found during processing.")
-                    except json.JSONDecodeError:
-                         if self.verbose:
-                             print(f"Warning: Could not decode JSON from {file_path}")
-                    except Exception as e:
-                        if self.verbose:
-                            print(f"Error reading or processing {file_path}: {e}")
-
-
-        if not aggregated_data:
-            print(f"No log files found matching timestamp '{target_timestamp}' and {target_quadrants} quadrants.")
-            return pd.DataFrame() # Return empty DataFrame
-
-        print(f"Processed {len(log_files_processed)} log files.")
-        if self.verbose:
-            print(f"Files processed: {log_files_processed}")
-
-
-        # Calculate mean and std for aggregated success rates for each model
-        final_agg_data = {}
-        for model, data in aggregated_data.items():
-            rates = data['success_rates']
-            if rates: # Ensure there are rates to calculate
-                final_agg_data[model] = {
-                    "mean": np.mean(rates),
-                    "std": np.std(rates) # Std dev of the *average* success rates from matching files
-                }
-            else: # Handle cases where a model's files were found but had no usable rate data
-                final_agg_data[model] = {"mean": 0, "std": 0}
-                if self.verbose:
-                    print(f"Warning: No valid success rates found for model '{model}' in the filtered logs.")
-
-
-        # Create arrays for models, means, and stds (similar to plot_results)
-        model_names = list(final_agg_data.keys())
-        if not model_names:
-            print("No models with valid data found after aggregation.")
-            return pd.DataFrame()
-
-        model_means = np.array([final_agg_data[model]["mean"] for model in model_names])
-        model_stds = np.array([final_agg_data[model]["std"] for model in model_names])
-
-        # --- Plotting Logic (adapted from plot_results) ---
-
-        # Sort the data
-        sorted_indices = np.argsort(model_means)[::-1]
-        sorted_means = model_means[sorted_indices]
-        sorted_stds = model_stds[sorted_indices]
-        sorted_names = [model_names[i] for i in sorted_indices]
-
-        # Categorize models (reuse existing categorization from plot_results)
-        # (Assuming plot_results is available in the same class scope)
-        # Duplicating these here for clarity and self-containment of the function
-        model_category = {
-            "Deepseek_R1_1.5B_Qwen":   "Open Source (<= 1.5B)",
-            "Deepseek_R1_7B_Qwen":     "Open Source (> 1.5B)",
-            "Deepseek_R1_8B_Llama":    "Open Source (> 1.5B)",
-            "Deepseek_R1_14B_Qwen":    "Open Source (> 1.5B)",
-            "Deepseek_R1_32B_Qwen":    "Open Source (> 1.5B)",
-            "Qwen_0.5B":               "Open Source (<= 1.5B)",
-            "Qwen_1.5B":               "Open Source (<= 1.5B)",
-            "Qwen_3B":                 "Open Source (> 1.5B)",
-            "Qwen_7B":                 "Open Source (> 1.5B)",
-            "Qwen_14B":                "Open Source (> 1.5B)",
-            "Qwen_32B":                "Open Source (> 1.5B)",
-            "Qwen_0.5B_Instruct":      "Open Source (<= 1.5B)",
-            "Qwen_1.5B_Instruct":      "Open Source (<= 1.5B)",
-            "Qwen_3B_Instruct":        "Open Source (> 1.5B)",
-            "Qwen_7B_Instruct":        "Open Source (> 1.5B)",
-            "Qwen_14B_Instruct":       "Open Source (> 1.5B)",
-            "Qwen_32B_Instruct":       "Open Source (> 1.5B)",
-            "Centaur_8B":              "Open Source (> 1.5B)",
-            "Mistral_7B_Instruct":     "Open Source (> 1.5B)",
-            "Mistral_7B":              "Open Source (> 1.5B)",
-            "Phi_4_8B":                "Open Source (> 1.5B)",
-            "Phi_3.5_mini_Instruct":   "Open Source (> 1.5B)",
-            "Phi_3_mini_Instruct":     "Open Source (> 1.5B)",
-            "Phi_3.5_medium_Instruct": "Open Source (> 1.5B)",
-            "Gemma_2B":                "Open Source (> 1.5B)",
-            "Gemma_9B":                "Open Source (> 1.5B)",
-            "Gemma_27B":               "Open Source (> 1.5B)",
-            "Gemma_2B_Instruct":       "Open Source (> 1.5B)",
-            "Gemma_9B_Instruct":       "Open Source (> 1.5B)",
-            "Gemma_27B_Instruct":      "Open Source (> 1.5B)",
-            "gpt4o":                   "API",
-            "gpt4o-mini":              "API",
-            "o1-mini":                 "API",
-            "sonnet":                  "API",
-            "haiku":                   "API"
-        }
-
-        category_colors = {
-            "API":                     "royalblue",
-            "Open Source (> 1.5B)":    "darkred",
-            "Open Source (<= 1.5B)":   "darkgreen"
-        }
-
-        bar_colors = [category_colors.get(model_category.get(name, "API"), "gray") for name in sorted_names]
-
-        # Prepare asymmetric error bars
-        lower_errors = np.where(sorted_means - sorted_stds < 0, sorted_means, sorted_stds)
-        upper_errors = sorted_stds
-
-        # Plot
-        plt.figure(figsize=(7, 5)) # Adjust size if needed
-        y_positions = np.arange(len(sorted_means))
-
-        plt.barh(
-            y_positions,
-            sorted_means,
-            height=0.5,
-            xerr=[lower_errors, upper_errors],
-            color=bar_colors,
-            edgecolor='black',
-            capsize=0
-        )
-
-        plt.yticks(ticks=y_positions, labels=sorted_names)
-        plt.gca().invert_yaxis()
-        plt.subplots_adjust(left=0.35) # Adjust if labels are long/overlap
-        plt.xlabel("Aggregated Mean Success Rate (from Logs)")
-
-        # Modify title to reflect source and filters
-        title_params = f"q={target_quadrants}, ts={target_timestamp}"
-        # Attempt to add rounds/trials if consistent across found files
-        try:
-            first_file_info = filename_pattern.match(log_files_processed[0]).groupdict()
-            # Check if all files have the same rounds/trials
-            all_rounds = [filename_pattern.match(f).groupdict()['rounds'] for f in log_files_processed]
-            all_trials = [filename_pattern.match(f).groupdict()['trials'] for f in log_files_processed]
-            if len(set(all_rounds)) == 1 and len(set(all_trials)) == 1:
-                title_params = f"r={all_rounds[0]}, q={target_quadrants}, t={all_trials[0]}, ts={target_timestamp}"
-            else:
-                 # Indicate variability if rounds/trials differ across files
-                 title_params = f"r=multi, q={target_quadrants}, t=multi, ts={target_timestamp}"
-
-        except Exception:
-             pass # Keep simpler title if parsing fails or no files processed
-
-        plt.title(f"G1Bbon benchmark (Logs: {title_params})")
-
-        # Legend (reuse from plot_results)
-        legend_handles = [
-            Patch(facecolor='royalblue',  label='API',                      edgecolor='black'),
-            Patch(facecolor='darkred',    label='Open Source (> 1.5B)',     edgecolor='black'),
-            Patch(facecolor='darkgreen',  label='Open Source (<= 1.5B)',    edgecolor='black'),
-        ]
-        plt.legend(handles=legend_handles, loc="lower right")
-
-        plt.tight_layout()
-
-        # Ensure benchmarks_plots directory exists
-        os.makedirs(self.benchmarks_plots_dir, exist_ok=True)
-
-        # Save plot
-        if output_filename is None:
-            # Create a more specific default name based on filters
-            output_filename = f"benchmark_logPlot_q{target_quadrants}_ts{target_timestamp}.png"
-
-        # Prepend directory to filename
-        output_path = os.path.join(self.benchmarks_plots_dir, output_filename)
-
-        try:
-            plt.savefig(output_path, dpi=300)
-            print(f"Filtered benchmark plot saved to {output_path}")
-        except Exception as e:
-            print(f"Error saving plot to {output_path}: {e}")
-
-
-        # Create DataFrame for return value
-        plot_df_rows = []
-        for i, model_name in enumerate(sorted_names):
-             plot_df_rows.append({
-                 "Model": model_name,
-                 "Mean_Success_Rate": sorted_means[i],
-                 "Std_Success_Rate": sorted_stds[i],
-                 "Category": model_category.get(model_name, "Unknown"), # Add category
-                 "_Source_Log_Count": len(aggregated_data.get(model_name, {}).get('success_rates', [])) # How many logs contributed
-             })
-        df = pd.DataFrame(plot_df_rows)
->>>>>>> c88d4a98
 
         return df