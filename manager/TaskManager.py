--- conflicted
+++ resolved
@@ -201,13 +201,8 @@
 
             # Get agent's choice and track round time
             round_start_time = time.time()
-<<<<<<< HEAD
-            print(f'!!! {prompt} !!!')
-            choice = self.agent.get_response(prompt)
-=======
             choice = self.agent.get_response(history_and_prompt)
             self.task.update_answer(choice)
->>>>>>> bba9e294
             round_time = time.time() - round_start_time
             self.task.round_time = round_time
             trial_stats['round_times'].append(round_time)
@@ -254,26 +249,12 @@
             tqdm.write("-------------------------")
             tqdm.write(self.conversation_history)
             tqdm.write("-------------------------")
-<<<<<<< HEAD
-        
-        print(f'!!! {final_prompt} !!!')
-        final_choice = self.agent.get_response(final_prompt)
-        
-        if self.verbose:
-            tqdm.write(f"\nLLM's final choice: Quadrant {final_choice}")
-            tqdm.write(f"\n=== Trial {trial_num + 1} Results ===")
-            tqdm.write(f"Correct quadrant: {self.task.biased_quadrant + 1}")
-            tqdm.write(f"LLM chose: {final_choice}")
-            tqdm.write(f"Success: {str(self.task.biased_quadrant + 1) == final_choice}")
-        
-=======
 
         final_choice = self.agent.get_response(self.conversation_history)
 
         self.task.update_answer(final_choice)
 
         success = self.task.process_final_choice()
->>>>>>> bba9e294
         trial_stats['final_choice'] = final_choice
         if success is not None:
             trial_stats['success'] = success
