--- conflicted
+++ resolved
@@ -55,8 +55,6 @@
         except AttributeError:
             raise ValueError("Intermediate prompt not defined for this task.")
 
-<<<<<<< HEAD
-=======
     def get_final_prompt(self) -> str:
         try:
             prompt = load_prompt_from_xml(self.strings, 'final_prompt')
@@ -70,7 +68,6 @@
     def give_final_feedback(self) -> Optional[str]:
         pass
 
->>>>>>> dc592235
     def process_choice(self) -> Optional[str]:
         pass
 
